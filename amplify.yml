--- conflicted
+++ resolved
@@ -28,7 +28,6 @@
   cache:
     paths:
       - node_modules/**/*
-<<<<<<< HEAD
       - .next/cache/**/*
   customHeaders:
     - pattern: '**/*'
@@ -40,7 +39,4 @@
         - key: 'X-Content-Type-Options'
           value: 'nosniff'
         - key: 'Referrer-Policy'
-          value: 'strict-origin-when-cross-origin' 
-=======
-      - .next/cache/**/*
->>>>>>> a6eb04ac
+          value: 'strict-origin-when-cross-origin'